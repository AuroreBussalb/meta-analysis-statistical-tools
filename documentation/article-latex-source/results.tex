% adding the line below for Multifile document support with LatexTools Sublime package 
%!TEX root = manuscript.tex


% Results

\section{Results}

\subsection{Studies selected}

Search terms entered in Pubmed returned 152 results during the last check on February 12, 2018 including 28 
articles included in previous meta-analysis on \gls{nfb}. After the selection process illustrated 
in~\ref{Figure:systematic_review_workflow}, 31 studies were included in the \gls{saob} and 15 in the meta-analysis 
as summarized in~\ref{Table:table_factors_analysis_meta_analysis_list_studies}. The 31 studies selected for the \gls{saob} 
followed the \citeauthor{Cortese2016}'s criteria to the exception of the requirement for a control group. 
Indeed, since within \gls{es} were considered in this analysis, a control group was not required.

\subsection{Meta-analysis}

The validation of the Python module used for this work was successful (details available in Supplemental Materials) 
and the code was made available online \citep{Bussalb2018}.

The replication and the update of \citeauthor{Cortese2016}'s study was conducted by applying the choices described 
in the Materials and Methods part and the results obtained are presented 
in~\ref{Table:meta_review_comparison_revman_and_python_with_choices}:

\begin{itemize}
    \item when computing the \gls{es} for \citet{Arnold2014} with the values after 40 sessions of \gls{nfb}, 
      smaller \gls{es} were found than \citet{Cortese2016}, which is someone counter intuitive as one expect 
			the clinical efficacy to increase with the number of \gls{nfb} session;  
    \item when relying on the teachers' ratings from the Conners-3 to compute the \gls{es} of \citet{Steiner2014}, 
		higher \gls{se} were found in attention but not in total and hyperactivity. However, this different choice of 
		scale did not affect the significance of the \glspl{se}.
\end{itemize}

The meta-analysis was then extended by adding two new articles \citep{Strehl2017, Baumeister2016} found 
by applying the same search criteria and finding more recent matches. \citet{Baumeister2016} provided results 
only for parents total outcome whereas \citet{Strehl2017} gave teachers and parents' assessments for all outcomes. 
Despite favorable results for \gls{nfb}, particularly on parents' assessments, adding these two new studies did not 
change neither the magnitude nor the significance of the \gls{se} for any outcome whatever the raters
as illustrated in~\ref{Figure:meta_review_forest_plots_update_meta_analysis_our_choices_no_colors_2-columns_fitting_image}. 
 
As initially suggested by \citeauthor{Cortese2016}, the analysis was ran on two subgroups of studies: one gathering 
studies following the standard protocol defined by \citet{Arns2014} and a second only including participants without 
drug during the clinical trial. 

Regarding the `standard protocol' subgroup, \citet{Cortese2016} found all the outcomes significant except for the 
hyperactivity symptoms rated by teachers, which only showed a statistical trend (p-value = 0.11). Similar results 
was obtained when adding the most recent studies meeting this definition \citep{Strehl2017} (p-value = 0.11). 
The \gls{se} for the total outcome assessed by teachers remained significant with the addition of the two new
\glspl{rct} (p-value = 0.043) giving more weight to this result given that it now is based on 4 studies including 283
patients.

As for the no-drug subgroup, \glspl{se} were found significant for the inattention symptoms assessed by parents (p-value = 0.013). 
Besides, the differences in \citet{Arnold2014} values caused a loss of significance in hyperactivity outcome for parents 
(p-value = 0.066) compared to \citet{Cortese2016} (p-value = 0.016). The two new studies were not included in this 
subgroup because subjects were taking psychostimulants during the trial.

All the clinical scales used to compute the \gls{es} following our choices are summarized in the Supplemental Materials.

<<<<<<< HEAD
\subsection{Factors influencing Neurofeedback}
=======
\subsection{Factors influencing the Neurofeedback}
>>>>>>> e0bcbe83

This analysis was performed on 31 trials assessing the efficacy of \gls{nfb} as presented 
in~\ref{Table:table_factors_analysis_meta_analysis_list_studies}. Among the 25 factors selected, 6 were 
removed for missing too many observations or being too homogeneous: beta up in frontal areas, 
the use of a transfer card, the type of threshold for the rewards (incremental or fixed), the EEG quality equal of 3
(meaning that the electrodes used were either \gls{agcl}/Gel or \gls{au}/Gel, a check of electrode contact quality was
performed, and the hardware used was CE marked), and the presence of a control group. 

The \gls{es} within subjects was computed for all available clinical scales of each study and then factors were 
associated with the computed \gls{es} using three different methods: the \gls{wls}, the \gls{lasso}, and the decision tree. 
The global results were presented in~\ref{Table:table_factors_analysis_results_summary}. These results highlight require a 
careful interpretation since each technique provides with slightly different results. Understandably, these differences 
steered from the variations in hypothesis of each model. Yet, the more methods identified a factor, the more confident 
one could be in its contribution to explain the \gls{es} under different modeling hypothesis.

The \gls{wls} technique identified 8 factors significantly different from zero for an adjusted R-squared of 0.74
which is rather satisfying. When applying the \gls{ols}, the same factors were significant except the presence of 
a transfer phase, the protocol theta down, and the artifact correction based on amplitude with an lower adjusted R-squared 
(0.42). The \gls{lasso} regression selected significant factors by setting to 0 the factors that did not explain the model, 
here 12 factors contributed to the model. With these two methods, a negative coefficient meant that the factor was in favor 
of the \gls{nfb}.

Eventually, the decision tree presented in~\ref{Figure:factors_analysis_decision_tree_results} split the dataset
with a threshold value on the factor representing each node. From top to bottom, each factor is chosen to provide with a
split minimizing an \gls{mse} function. The best predictor is naturally the one at the top of the tree: in our case it was 
the \gls{pblind}. Five other factors also split the subsets, however, the lower we got into the tree, the less samples were 
available, making interpretation harder and harder.  

Several factors were common to the three methods used, in particular the treatment length, the assessment 
by a blind rater, and \gls{eeg} quality of 2 (meaning that either the type of electrode used, the check of the electrode 
contacts, or the use of CE marked hardware was satisfied) that were all three returned by the three methods. Besides, 
the methods agreed on the direction of the influence of these factors. So, a shorter treatment and recording the \gls{eeg} 
with a good system seemed preferable, whereas teachers' assessment appeared less favorable.

It was more difficult to interpret the influence of the factors returned by only one or two methods. Indeed, it was not clear 
if they were selected due to an imprecision of the method or if they really had an impact on \gls{nfb} efficacy. For instance, 
both \gls{wls} and \gls{lasso} found that relying on the amplitude of the signal to correct artifacts, and including a transfer 
phase seemed not to improve \gls{adhd} symptoms. Conversely, the \gls{irb} approval, a theta down protocol, and a high number 
of sessions per week appeared to positively influence the results. The decision tree and \gls{lasso} had in common the protocol 
\gls{smr}: it was associated with lower \gls{es}. Five factors were returned by only one of the methods: the minimal age of the 
children, being on drugs during \gls{nfb} treatment, randomizing the groups and the \glspl{scp} protocol.  

Eventually, five factors were selected by no method: the correction for the ocular artifact, the children maximum age, the number 
of sessions, the protocol beta up in central areas and the presence of more than one active electrode. Thus, these factors appeared 
not to have an influence on \gls{nfb} efficacy.  

To avoid over interpreting results we only discuss below the factors that were selected by at least 2 of three methods. 

% words number = 1136<|MERGE_RESOLUTION|>--- conflicted
+++ resolved
@@ -58,11 +58,9 @@
 
 All the clinical scales used to compute the \gls{es} following our choices are summarized in the Supplemental Materials.
 
-<<<<<<< HEAD
 \subsection{Factors influencing Neurofeedback}
-=======
 \subsection{Factors influencing the Neurofeedback}
->>>>>>> e0bcbe83
+
 
 This analysis was performed on 31 trials assessing the efficacy of \gls{nfb} as presented 
 in~\ref{Table:table_factors_analysis_meta_analysis_list_studies}. Among the 25 factors selected, 6 were 
