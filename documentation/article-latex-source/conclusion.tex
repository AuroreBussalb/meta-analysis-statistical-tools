--- conflicted
+++ resolved
@@ -5,10 +5,6 @@
 
 \section{Conclusion}
 
-<<<<<<< HEAD
-=======
-
->>>>>>> e0bcbe83
 This work confirms \citet{Cortese2016}'s findings in the light of recent published clinical work.
 In particular, studies following a standard protocol as defined by \citet{Arns2014} show significant 
 clinical improvements on \gls{pblind} raters (k = 4 studies instead of 3 \citet{Cortese2016}).
@@ -36,8 +32,5 @@
 This work also offers an open source tool for running meta-analysis and \gls{saob}: the code and data used are available, 
 assuring the transparency and replicability of these analysis. 
 
-<<<<<<< HEAD
 % 357
-=======
-% 241
->>>>>>> e0bcbe83
+% 241