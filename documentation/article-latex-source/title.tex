--- conflicted
+++ resolved
@@ -3,17 +3,10 @@
 
 % Title
 
-<<<<<<< HEAD
-\title{What influences the efficacy of Neurofeedback in Attention-Deficit/Hyperactivity Disorder?} % Article title
-\maketitle
-\noindent Aurore Bussalb$^a$, PhD student, Marco Congedo$^b$, PhD, Quentin Barthelemy$^a$, PhD, David Ojeda$^a$, PhD, 
-Eric Acquaviva$^c$, MD, PhD, Richard Delorme$^c$, MD, PhD, Louis Mayaud$^a$, PhD 
-=======
 \title{An updated meta-analysis on the effectiveness of neurofeedback in child ADHD: design choices that really matter.} % Article title
 \maketitle
 \noindent Aurore Bussalb$^a$, PhD student, Marco Congedo$^c$, PhD, Richard Delorme$^b$, MD, PhD, Eric Acquaviva$^b$, MD, PhD,
 Quentin Barthelemy$^a$, PhD, David Ojeda$^a$, PhD, Louis Mayaud$^a$, D.Phil.
->>>>>>> 09b3538f
 \smallbreak
 \noindent $^a$: Mensia Technolgies, Paris France \\
 \noindent $^b$: GIPSA-Lab, Grenoble France \\
@@ -27,18 +20,12 @@
 Aurore Bussalb's e-mail: aurore.bussalb@mensiatech.com \\
 Louis Mayaud's e-mail: lm@mensiatech.com 
 \smallbreak
-<<<<<<< HEAD
-Four authors, A. Bussalb, PhD student, Q. Barthelemy, D. Ojeda, PhD and L. Mayaud, PhD, of this publication 
-work for Mensia Technologies which is developing products related to the research being reported.
-An other author, M. Congedo, PhD, served as a scientific advisor for Mensia Technologies when this work was conducted. 
-=======
 A. Bussalb, Q. Barthelemy, D. Ojeda, and L. Mayaud work for Mensia Technologies.
 M. Congedo served as an advisor for Mensia Technologies when this work was conducted. 
->>>>>>> 09b3538f
 \smallbreak
 This research was conducted as part of a PhD thesis funded by Mensia Technologies and the Association Nationale 
 Recherche et Technologie (ANRT) as well as the EU H2020 NEWROFEED grant.
 
+
 Number of words: 5701 \\
 Number of figures: 4 
-% indicate word count and figures count