% adding the line below for Multifile document support with LatexTools Sublime package 
%!TEX root = manuscript.tex


% Discussion

\section{Discussion}

\subsection{Perform the meta-analysis} 

In the meta-analysis performed here, we challenged some choices made by \citeauthor{Cortese2016}, which proved controversial: 
the computation of \gls{es} based on an unusual scale \citep{Steiner2014} and the inclusion of a pilot study \citep{Arnold2014} 
whose end point values were not available at the time \citeauthor{Cortese2016} conducted his meta-analysis. We review here the 
list of changes, their justification, and their impact on the analysis.
 
First, relying on the Conners-3 \citep{Conners2008} instead of the BOSS Classroom Observation \citep{Shapiro2010} for
teachers ratings seemed preferable because this scale is more commonly used \citep{Christiansen2014, Bluschke2016} and is
the revision of the Conners Rating Scale Revised \citep{Conners1998} whose reliability has been studied \citep{Collett2003}. 
However, relying on one or the other scale did not change the significance of the \gls{es} whatever the outcome studied.

Second, to compute the \gls{es} of \citet{Arnold2014} the clinical scores taken when all sessions were completed were 
used instead of looking at interim results as in \citeauthor{Cortese2016}. Some studies suggested that the number of sessions 
correlates positively with the changes observed in the \gls{eeg} \citep{Vernon2004} so that a lower number of sessions would 
lead to artificially smaller \gls{es}. Here, the \gls{es} computed with the values at post test of \citet{Arnold2014} were smaller 
than those obtained after 12 sessions but these differences did not lead to a change of significance of the \gls{se}. 

To conclude on that meta-analysis, though some points from the original were controversial and the fact that - for the
reasons mentioned earlier - different choices could reasonably be made, it turned out that the impact on the
meta-analysis results were minimal and did not change the statistical significance of any outcome. Consequently, the
completion of the meta-analysis with studies published since the publication of his work were done with the choices:
\begin{itemize} 
  \item to compute the \gls{es} of \citet{Arnold2014} the end point values were used; 
  \item the scores reported by teachers on the Conners-3 in \citeauthor{Steiner2014}'s study were taken into account 
	instead of these of the BOSS Classroom Observation.  
\end{itemize} 

The addition of the two new studies \citep{Strehl2017, Baumeister2016} further confirmed original results. Indeed, the
significance did not change for any outcome: \gls{se} found remained significant for \gls{mprox} raters and
non-significant for \gls{pblind}. Adding two more studies increased the significance of the sensitivity analysis ran by
\citeauthor{Cortese2016}, most notably, the \gls{se} of studies corresponding to \gls{nfb} standard protocols \citet{Arns2014}. 
While \citeauthor{Cortese2016} found that this subset tended to perform better, particularly on the \gls{pblind} outcome, 
adding two studies confirmed this result on the total clinical score (p-value < 0.05). Despite the obvious heterogeneity 
of the studies included in this subset (particularly in terms of protocol used), this result suggests a positive relation 
between the features of this \emph{standard} design and \gls{nfb} performance.

This replication and update of a meta-analysis did not meet all PRISMA recommendations. In particular, the risk of bias
in individual and across studies was not assessed.  

<<<<<<< HEAD
=======
% 450 words

>>>>>>> e0bcbe83
\subsection{Factors influencing Neurofeedback}

Description and analysis of different types of \gls{nfb} implementation was subject to several studies \citep{Arns2014, 
Enriquez2017, Vernon2004, Jeunet2018} but to our knowledge none used statistical tools to quantify their influence on
clinical endpoints. 

The interpretation of results provided by this analysis requires some care granted that each method offer slightly
different results. These discrepancies can easily be explained by the varying hypothesis of each model and actually
offered interesting insight into the results and their significance. For instance, the decision tree method is a
non-linear method that accounts for variables interaction unlike the other two. 

Surprisingly, the number of sessions was not found as a significant factor by any method, which was somewhat
in contradiction with existing literature. For instance, \citet{Enriquez2017} insisted on the fact that the number of
sessions should be chosen carefully to avoid "overtraining". Moreover, \citet{Arns2014} stated that performing less than
20 \gls{nfb} sessions led to smaller effects. Similarly, \citet{Vernon2004} observed that positive changes in the \gls{eeg}
and behavioral performance occurred after a minimum of 20 sessions. 

The fact that the number of sessions was not identified as a positively contributing factor, might be explain by the
presence of only one data point with 20 sessions or less. Possibly, the temporal threshold of efficacy was passed for
all included studies making the identification of this factor unlikely on this dataset. However, regardless of its
statistical significance, the coefficient found by the \gls{wls} was negative, meaning that as expected, the more sessions 
performed the more efficient the \gls{nfb} seemed to be. 

Interestingly, \citep{Minder2018} suggests that the location of the \gls{nfb} training may also be an important contributing 
factor to clinical effectiveness. This was however recently investigated by a recent study \citep{Minder2018} showing that 
performing \gls{nfb} at school or at the clinic has no significant impact on treatment response. 

The type of \gls{nfb} protocol was not identified by all the three methods but it seemed to influence the \gls{nfb} results
according to 2 methods. In particular, the theta down protocol appeared more efficient and the \gls{smr} protocol
associated with lower \gls{es}. This importance granted by the methods to the \gls{nfb} protocols was somewhat lower to
expectations given their centrality in the neurophysiological mode of action and subsequent expected impact on
therapeutic effectiveness \citet{Vernon2004}. A possible explanation for this result is that these protocols were equally 
efficacious to the populations they were offered to and thereby did not constitute a significant explanatory factor. 
This result, however, does not preclude a combined and personalized strategy (offer the right protocol to the right kid) 
to further improve performance as previously by \citet{Alkoby2017}.

Several factors were selected by all three methods with the same direction of influence: the EEG quality, the treatment 
length, and if the rater was probably blind to the treatment.

First, this analysis pointed out the fact that recording \gls{eeg} in good conditions seemed to lead to better results,
which could be explained by the fact that better signal quality enabled to extract more correctly the \gls{eeg} patterns
linked to \gls{adhd} and henceforth led to better learning and therapeutic efficacy. However, it remained difficult to
really assess the quality of the hardware because little information was provided in the studies.  

Next, it appeared here that the longer the treatment, the less efficient it became. Arguably, the treatment length was a
proxy for treatment intensity, which meant that a treatment that was short in length (and consequently intense in pace)
was more likely to succeed. This hypothesis was back-up by the fact that the variable \emph{session pace} (number of
sessions per week) was also associated with larger \gls{es} according to the \gls{wls} and \gls{lasso}. Impact of the
intensity of treatment have been investigated by \citep{Rogala2016} on healthy adults: it was observed that studies with
at least four training sessions completed on consecutive days were all successful. 

As expected, the assessment of symptoms by non-blind raters led to far more favorable results than by \gls{pblind} raters -
result widely expected and in close compliance with existing meta-analysis \citep{Cortese2016, Micoulaud2014}. This last point
was investigated more precisely to determine if this observation could be solely explained by the placebo effect. 

<<<<<<< HEAD
=======
% 672

>>>>>>> e0bcbe83
\subsection{Analysis on the probably blind raters}

Teachers were considered as \gls{pblind} raters as \citeauthor{Cortese2016,Micoulaud2014} did. 
The stress put on \emph{probably} indicated that teachers may nonetheless be aware of the treatment followed. 
An element that corroborates this hypothesis is the fact that on all the studies included in this work, the amplitude 
of the clinical scale at baseline suggests that teachers did not capture the full extend of the symptoms or, say it differently, 
that they were more blind to the symptoms than to the intervention as illustrated 
in~\ref{Figure:discussion_on_placebo_effect_colors_2-columns_fitting_image}. The expected differences of ratings between 
teachers and parents have been extensively studied \citep{Sollie2013, Narad2015, Minder2018} noting that teachers were more 
likely to underrate a child's severity, and especially so for younger children. As a consequence, teachers might just very 
well be less likely to observe a clinical change over the course of the treatment (prone to type II error) 
\citep{Sollie2013, Narad2015, Minder2018}. Besides, it is also clear that there is more variability in teachers' scores compared 
to parents', which could partly explained the lower \gls{es} obtained for \gls{pblind} raters since the variability will influence 
the denominator. So using \gls{pblind} as an estimate for correcting the placebo effect might not be optimal.

Strangely, the data provided did not exactly matched the widely accepted hypothesis stating that the difference between
\gls{mprox} and \gls{pblind} can solely be explained by the placebo effect. 

Another way to highlight a possible placebo effect, was to focus on the decision tree illustrated by 
Figure~\ref{Figure:factors_analysis_decision_tree_results}, whose results provide a good insight to comment on this.
Indeed, the top node splits on one hand 43 observations corresponding to \gls{mprox} raters and, on the other hand, 
19 observations corresponding to \gls{pblind}. If the differences observed between \gls{pblind} and \gls{mprox} raters were 
due to the placebo effect, one would expect to find in the \gls{mprox} part of the decision tree factors linked to the perception
of or implication into the treatment. It was, indeed the case: session and treatment length were found but with an
opposite contribution than expected if they were contributing to a placebo effect.  Indeed, one would expect that the
longer the session and the treatment, the higher the placebo effect and the larger the within-\gls{es}. Yet, the opposite was found, 
somewhat invalidating the hypothesis. 

These results altogether suggest that \gls{pblind} assessments could hardly be used to assess placebo effect as they seemed to be blinder 
to symptoms than to intervention. In the absence of ethically \citep{Holtmann2014} and technically \citep{Birbaumer1991} feasible sham 
for \gls{nfb} protocols \citep{World-Medical-Association2000}, it is necessary to fallback on acceptable methodological alternative to 
the demonstration of clinical effectiveness. Among those are analysis of neuromarkers collected during \gls{nfb} treatment demonstrating 
that patients do \emph{control} the trained neuromarkers; that they \emph{learn} (reinforce control over time), and that these possibly 
lead to lasting brain reorganization (e.g. changes in their baseline resting state activity). The specifity of these changes, in relation 
to, which neuromarkers were trained and clinical improvement will be an essential component of this demonstration.  

<<<<<<< HEAD
It would have been interesting to study the influence of some other factors such as the delay between brain state and feedback signal 
as well as the type of \gls{nfb} metaphor and feedback used as pointed out by \citet{Alkoby2017}, but these information were rarely 
available in studies. Besides, to add more reliability to these results it should be preferable to add more studies, particularly studies 
with teachers assessments (considered as \gls{pblind}). 

% words number = 1674
=======

%It would have been interesting to study the influence of some other factors such as the delay between brain state and feedback signal as well as the type
% of \gls{nfb} metaphor and feedback used as pointed out by \citet{Alkoby2017}, but these information were rarely available in studies. Besides, 
% to add more reliability to these results it should be preferable to add more studies, particularly studies with teachers assessments (considered as \gls{pblind}). 

% words number = 1518
>>>>>>> e0bcbe83
<|MERGE_RESOLUTION|>--- conflicted
+++ resolved
@@ -46,11 +46,8 @@
 This replication and update of a meta-analysis did not meet all PRISMA recommendations. In particular, the risk of bias
 in individual and across studies was not assessed.  
 
-<<<<<<< HEAD
-=======
 % 450 words
 
->>>>>>> e0bcbe83
 \subsection{Factors influencing Neurofeedback}
 
 Description and analysis of different types of \gls{nfb} implementation was subject to several studies \citep{Arns2014, 
@@ -106,11 +103,8 @@
 result widely expected and in close compliance with existing meta-analysis \citep{Cortese2016, Micoulaud2014}. This last point
 was investigated more precisely to determine if this observation could be solely explained by the placebo effect. 
 
-<<<<<<< HEAD
-=======
 % 672
 
->>>>>>> e0bcbe83
 \subsection{Analysis on the probably blind raters}
 
 Teachers were considered as \gls{pblind} raters as \citeauthor{Cortese2016,Micoulaud2014} did. 
@@ -142,23 +136,21 @@
 These results altogether suggest that \gls{pblind} assessments could hardly be used to assess placebo effect as they seemed to be blinder 
 to symptoms than to intervention. In the absence of ethically \citep{Holtmann2014} and technically \citep{Birbaumer1991} feasible sham 
 for \gls{nfb} protocols \citep{World-Medical-Association2000}, it is necessary to fallback on acceptable methodological alternative to 
-the demonstration of clinical effectiveness. Among those are analysis of neuromarkers collected during \gls{nfb} treatment demonstrating 
+the demonstration of clinical effectiveness. Among those are analysis of neuromarkers collected during \gls{nfb} treatment demonstrating 
 that patients do \emph{control} the trained neuromarkers; that they \emph{learn} (reinforce control over time), and that these possibly 
 lead to lasting brain reorganization (e.g. changes in their baseline resting state activity). The specifity of these changes, in relation 
 to, which neuromarkers were trained and clinical improvement will be an essential component of this demonstration.  
 
-<<<<<<< HEAD
 It would have been interesting to study the influence of some other factors such as the delay between brain state and feedback signal 
 as well as the type of \gls{nfb} metaphor and feedback used as pointed out by \citet{Alkoby2017}, but these information were rarely 
 available in studies. Besides, to add more reliability to these results it should be preferable to add more studies, particularly studies 
 with teachers assessments (considered as \gls{pblind}). 
 
 % words number = 1674
-=======
+
 
 %It would have been interesting to study the influence of some other factors such as the delay between brain state and feedback signal as well as the type
 % of \gls{nfb} metaphor and feedback used as pointed out by \citet{Alkoby2017}, but these information were rarely available in studies. Besides, 
 % to add more reliability to these results it should be preferable to add more studies, particularly studies with teachers assessments (considered as \gls{pblind}). 
 
-% words number = 1518
->>>>>>> e0bcbe83
+% words number = 1518